/*
 * Copyright 2014 Netflix, Inc.
 *
 * Licensed under the Apache License, Version 2.0 (the "License");
 * you may not use this file except in compliance with the License.
 * You may obtain a copy of the License at
 *
 *     http://www.apache.org/licenses/LICENSE-2.0
 *
 * Unless required by applicable law or agreed to in writing, software
 * distributed under the License is distributed on an "AS IS" BASIS,
 * WITHOUT WARRANTIES OR CONDITIONS OF ANY KIND, either express or implied.
 * See the License for the specific language governing permissions and
 * limitations under the License.
 */
package nebula.plugin.dependencylock

import groovy.json.JsonSlurper
import nebula.plugin.dependencylock.tasks.CommitLockTask
import nebula.plugin.dependencylock.tasks.GenerateLockTask
import nebula.plugin.dependencylock.tasks.SaveLockTask
import nebula.plugin.dependencylock.tasks.UpdateLockTask
import nebula.plugin.scm.ScmPlugin
import org.gradle.api.GradleException
import org.gradle.api.Plugin
import org.gradle.api.Project
import org.gradle.api.artifacts.Configuration
import org.gradle.api.artifacts.Dependency
import org.gradle.api.logging.Logger
import org.gradle.api.logging.Logging
import org.gradle.api.tasks.Delete

class DependencyLockPlugin implements Plugin<Project> {
    private static Logger logger = Logging.getLogger(DependencyLockPlugin)
    Project project

    @Override
    void apply(Project project) {
        this.project = project

        String clLockFileName = project.hasProperty('dependencyLock.lockFile') ? project['dependencyLock.lockFile'] : null
        DependencyLockExtension extension = project.extensions.create('dependencyLock', DependencyLockExtension)
        DependencyLockCommitExtension commitExtension = project.rootProject.extensions.findByType(DependencyLockCommitExtension)
        if (!commitExtension) {
            commitExtension = project.rootProject.extensions.create('commitDependencyLock', DependencyLockCommitExtension)
        }

        Map overrides = loadOverrides()

        GenerateLockTask genLockTask = project.tasks.create('generateLock', GenerateLockTask)
        configureLockTask(genLockTask, clLockFileName, extension, overrides)
        if (project.hasProperty('dependencyLock.useGeneratedLock')) {
            clLockFileName = genLockTask.getDependenciesLock().path
            logger.lifecycle(clLockFileName)
        }
<<<<<<< HEAD

        UpdateLockTask updateLockTask = project.tasks.create('updateLock', UpdateLockTask)
        configureLockTask(updateLockTask, clLockFileName, extension, overrides)
        configureUpdateTask(updateLockTask, extension)

        SaveLockTask saveTask = configureSaveTask(clLockFileName, extension)
        saveTask.mustRunAfter genLockTask, updateLockTask

        configureCommitTask(clLockFileName, saveTask, extension, commitExtension)
=======
        SaveLockTask saveTask = configureSaveTask(clLockFileName, lockTask, extension)
        createDeleteLock(saveTask)
>>>>>>> 4d9783af

        // configure global lock only on rootProject
        SaveLockTask globalSave
        String globalLockFileName = project.hasProperty('dependencyLock.globalLockFile') ? project['dependencyLock.globalLockFile'] : null
        if (project == project.rootProject) {
            GenerateLockTask globalLock = configureGlobalLockTask(globalLockFileName, extension, overrides)
            if (project.hasProperty('dependencyLock.useGeneratedGlobalLock')) {
                globalLockFileName = globalLock.getDependenciesLock().path
            }
            globalSave = configureGlobalSaveTask(globalLockFileName, globalLock, extension)
            createDeleteGlobalLock(globalSave)
        }

        configureCommitTask(clLockFileName, globalLockFileName, saveTask, extension, commitExtension, globalSave)

        Map<String, Set<?>> buildForces = [:]

        project.afterEvaluate {
            if (!extension.configurationNames) {
                extension.configurationNames = project.configurations.all*.name
            }
            project.configurations.each { Configuration conf ->
                buildForces[conf.name] = conf.resolutionStrategy.forcedModules.clone()
            }

            File dependenciesLock
            File globalLock = new File(project.rootProject.projectDir, globalLockFileName ?: extension.globalLockFile)
            if (globalLock.exists()) {
                dependenciesLock = globalLock
            } else {
                dependenciesLock = new File(project.projectDir, clLockFileName ?: extension.lockFile)
            }

            if (dependenciesLock.exists() && !shouldIgnoreDependencyLock()) {
                applyLock(dependenciesLock, overrides)
            } else if (!shouldIgnoreDependencyLock()) {
                applyOverrides(overrides)
            }
        }

<<<<<<< HEAD
            def hasLockingTask = taskGraph.hasTask(genLockTask) || taskGraph.hasTask(updateLockTask)

            if (hasLockingTask) {
=======
        project.gradle.taskGraph.whenReady { taskGraph ->
            if (taskGraph.hasTask(lockTask)) {
>>>>>>> 4d9783af
                project.configurations.all {
                    resolutionStrategy {
                        cacheDynamicVersionsFor 0, 'seconds'
                    }
                }
<<<<<<< HEAD
            }

            if (!hasLockingTask && dependenciesLock.exists() && !shouldIgnoreDependencyLock()) {
                applyLock(dependenciesLock, overrides)
            } else if (!shouldIgnoreDependencyLock()) {
                applyOverrides(overrides)
=======
                buildForces.each { String name, Set<?> forces ->
                    project.configurations.findByName(name).resolutionStrategy.forcedModules = forces
                }
                if (!shouldIgnoreDependencyLock()) {
                    applyOverrides(overrides)
                }
>>>>>>> 4d9783af
            }
        }
    }

    private void configureCommitTask(String clLockFileName, String globalLockFileName, SaveLockTask saveTask, DependencyLockExtension lockExtension,
            DependencyLockCommitExtension commitExtension, SaveLockTask globalSaveTask = null) {
        project.plugins.withType(ScmPlugin) {
            if (!project.rootProject.tasks.findByName('commitLock')) {
                CommitLockTask commitTask = project.rootProject.tasks.create('commitLock', CommitLockTask)
                commitTask.mustRunAfter(saveTask)
                if (globalSaveTask) {
                    commitTask.mustRunAfter(globalSaveTask)
                }
                commitTask.conventionMapping.with {
                    scmFactory = { project.rootProject.scmFactory }
                    commitMessage = { project.hasProperty('commitDependencyLock.message') ? 
                            project['commitDependencyLock.message'] : commitExtension.message }
                    patternsToCommit = {
                        def lockFiles = []
                        def rootLock = new File(project.rootProject.projectDir, clLockFileName ?: lockExtension.lockFile)
                        if (rootLock.exists()) {
                            lockFiles << rootLock
                        }
                        def globalLock = new File(project.rootProject.projectDir, globalLockFileName ?: lockExtension.globalLockFile)
                        if (globalLock.exists()) {
                            lockFiles << globalLock
                        }
                        project.rootProject.subprojects.each {
                            def potentialLock = new File(it.projectDir, clLockFileName ?: lockExtension.lockFile)
                            if (potentialLock.exists()) {
                                lockFiles << potentialLock
                            }
                        }
                        def patterns = lockFiles.collect { project.rootProject.projectDir.toURI().relativize(it.toURI()).path }
                        logger.info(patterns.toString())
                        patterns
                    }
                    shouldCreateTag = { project.hasProperty('commitDependencyLock.tag') ?: commitExtension.shouldCreateTag }
                    tag = { project.hasProperty('commitDependencyLock.tag') ? project['commitDependencyLock.tag'] : commitExtension.tag.call() }
                    remoteRetries = { commitExtension.remoteRetries }
                }
            }
        }
    }

<<<<<<< HEAD
    private SaveLockTask configureSaveTask(String clLockFileName, DependencyLockExtension extension) {
=======
    private SaveLockTask configureSaveTask(String lockFileName, GenerateLockTask lockTask, DependencyLockExtension extension) {
>>>>>>> 4d9783af
        SaveLockTask saveTask = project.tasks.create('saveLock', SaveLockTask)
        saveTask.doFirst {
            SaveLockTask globalSave = project.rootProject.tasks.findByName('saveGlobalLock')
            if (globalSave?.outputLock?.exists()) {
                throw new GradleException('Cannot save individual locks when global lock is in place, run deleteGlobalLock task')
            }
        }
        saveTask.conventionMapping.with {
<<<<<<< HEAD
            generatedLock = { new File(project.buildDir, clLockFileName ?: extension.lockFile) }
            outputLock = { new File(project.projectDir, extension.lockFile) }
        }
=======
            generatedLock = { lockTask.dependenciesLock }
            outputLock = { new File(project.projectDir, lockFileName ?: extension.lockFile) }
        }
        configureCommonSaveTask(saveTask, lockTask)

        saveTask
    }

    private void configureCommonSaveTask(SaveLockTask saveTask, GenerateLockTask lockTask) {
        saveTask.mustRunAfter lockTask
>>>>>>> 4d9783af
        saveTask.outputs.upToDateWhen {
            if (saveTask.generatedLock.exists() && saveTask.outputLock.exists()) {
                saveTask.generatedLock.text == saveTask.outputLock.text
            } else {
                false
            }
        }
    }

    private SaveLockTask configureGlobalSaveTask(String globalLockFileName, GenerateLockTask globalLockTask, DependencyLockExtension extension) {
        SaveLockTask globalSaveTask = project.tasks.create('saveGlobalLock', SaveLockTask)
        globalSaveTask.doFirst {
            project.subprojects.each { Project sub ->
                SaveLockTask save = sub.tasks.findByName('saveLock')
                if (save.outputLock?.exists()) {
                    throw new GradleException('Cannot save global lock, one or more individual locks are in place, run deleteLock task')
                }
            }
        }
        globalSaveTask.conventionMapping.with {
            generatedLock = { globalLockTask.dependenciesLock }
            outputLock = { new File(project.projectDir, globalLockFileName ?: extension.globalLockFile) }
        }
        configureCommonSaveTask(globalSaveTask, globalLockTask)

        globalSaveTask
    }

<<<<<<< HEAD
    private GenerateLockTask configureLockTask(GenerateLockTask lockTask, String clLockFileName, DependencyLockExtension extension, Map overrides) {
=======
    private GenerateLockTask configureLockTask(String clLockFileName, DependencyLockExtension extension, Map overrideMap) {
        GenerateLockTask lockTask = project.tasks.create('generateLock', GenerateLockTask)
        setupLockConventionMapping(lockTask, extension, overrideMap)
>>>>>>> 4d9783af
        lockTask.conventionMapping.with {
            dependenciesLock = {
                new File(project.buildDir, clLockFileName ?: extension.lockFile)
            }
            configurationNames = { extension.configurationNames }
<<<<<<< HEAD
            filter = { extension.dependencyFilter }
=======
        }

        lockTask
    }

    private void setupLockConventionMapping(GenerateLockTask task, DependencyLockExtension extension, Map overrideMap) {
        task.conventionMapping.with {
>>>>>>> 4d9783af
            skippedDependencies = { extension.skippedDependencies }
            includeTransitives = { project.hasProperty('dependencyLock.includeTransitives') ? Boolean.parseBoolean(project['dependencyLock.includeTransitives']) : extension.includeTransitives }
            overrides = { overrideMap }
        }
    }

    private GenerateLockTask configureGlobalLockTask(String globalLockFileName, DependencyLockExtension extension, Map overrides) {
        GenerateLockTask globalLockTask = project.tasks.create('generateGlobalLock', GenerateLockTask)
        setupLockConventionMapping(globalLockTask, extension, overrides)
        globalLockTask.doFirst {
            project.subprojects.each { sub -> sub.repositories.each { repo -> project.repositories.add(repo) } }
        }
        globalLockTask.conventionMapping.with {
            dependenciesLock = {
                new File(project.buildDir, globalLockFileName ?: extension.globalLockFile)
            }
            configurations = {
                def subprojects = project.subprojects.collect { project.dependencies.create(it) }
                def subprojectsArray = subprojects.toArray(new Dependency[subprojects.size()])
                def conf = project.configurations.detachedConfiguration(subprojectsArray)

                [conf]
            }
        }

        globalLockTask
    }

    private void createDeleteLock(SaveLockTask saveLock) {
        project.tasks.create('deleteLock', Delete) {
            delete saveLock.outputLock
        }
    }

    private void createDeleteGlobalLock(SaveLockTask saveGlobalLock) {
        project.tasks.create('deleteGlobalLock', Delete) {
            delete saveGlobalLock.outputLock
        }
    }

    private configureUpdateTask(UpdateLockTask lockTask, DependencyLockExtension extension) {
        // You can't read a property at the same time you define the convention mapping ∞
        def updatesFromOption = lockTask.dependencies
        lockTask.conventionMapping.dependencies = { updatesFromOption ?: extension.updateDependencies }

        lockTask
    }

    void applyOverrides(Map overrides) {
        if (project.hasProperty('dependencyLock.overrideFile')) {
            logger.info("Using override file ${project['dependencyLock.overrideFile']} to lock dependencies")
        }
        if (project.hasProperty('dependencyLock.override')) {
            logger.info("Using command line overrides ${project['dependencyLock.override']}")
        }

        def overrideForces = overrides.collect { "${it.key}:${it.value}" }
        logger.debug(overrideForces.toString())

        project.configurations.all {
            resolutionStrategy {
                overrideForces.each { dep -> force dep}
            }
        }
    }

    void applyLock(File dependenciesLock, Map overrides) {
        logger.info("Using ${dependenciesLock.name} to lock dependencies")
        def locks = loadLock(dependenciesLock)

        // Non-project locks are the top-level dependencies, and possibly transitive thereof, of this project which are
        // locked by the lock file. There may also be dependencies on other projects. These are not captured here.
        def nonProjectLocks = locks.findAll { it.value?.locked }

        // Override locks from the file with any of the user specified manual overrides.
        def lockForces = nonProjectLocks.collect {
            overrides.containsKey(it.key) ? "${it.key}:${overrides[it.key]}" : "${it.key}:${it.value.locked}"
        }

        // If the user specifies an override that does not exist in the lock file, force that dependency anyway.
        def unusedOverrides = overrides.findAll { !locks.containsKey(it.key) }.collect { "${it.key}:${it.value}" }
        lockForces << unusedOverrides
        logger.debug(lockForces.toString())

        // Pretty nice after all that work (:
        project.configurations.all {
            resolutionStrategy {
                lockForces.each { dep -> force dep}
            }
        }
    }

    boolean shouldIgnoreDependencyLock() {
        if (project.hasProperty('dependencyLock.ignore')) {
            def prop = project.property('dependencyLock.ignore')

            (prop instanceof String) ? prop.toBoolean() : prop.asBoolean()
        } else {
            false
        }
    }

    private Map loadOverrides() {
        // Overrides are dependencies that trump the lock file.
        Map overrides = [:]
        if (shouldIgnoreDependencyLock()) {
            return overrides
        }

        // Load overrides from a file if the user has specified one via a property.
        if (project.hasProperty('dependencyLock.overrideFile')) {
            File dependenciesLock = new File(project.rootDir, project['dependencyLock.overrideFile'])
            loadLock(dependenciesLock).each { overrides[it.key] = it.value.locked }
            logger.debug "Override file loaded: ${project['dependencyLock.overrideFile']}"
        }

        // Allow the user to specify overrides via a property as well.
        if (project.hasProperty('dependencyLock.override')) {
            project['dependencyLock.override'].tokenize(',').each {
                def (group, artifact, version) = it.tokenize(':')
                overrides["${group}:${artifact}".toString()] = version
                logger.debug "Override added for: ${it}"
            }
        }

        overrides
    }

    private loadLock(File lock) {
        try {
            return new JsonSlurper().parseText(lock.text)
        } catch (ex) {
            logger.debug('Unreadable json file: ' + lock.text)
            logger.error('JSON unreadable')
            throw new GradleException("${lock.name} is unreadable or invalid json, terminating run", ex)
        }
    }
}<|MERGE_RESOLUTION|>--- conflicted
+++ resolved
@@ -53,30 +53,27 @@
             clLockFileName = genLockTask.getDependenciesLock().path
             logger.lifecycle(clLockFileName)
         }
-<<<<<<< HEAD
 
         UpdateLockTask updateLockTask = project.tasks.create('updateLock', UpdateLockTask)
         configureLockTask(updateLockTask, clLockFileName, extension, overrides)
         configureUpdateTask(updateLockTask, extension)
 
-        SaveLockTask saveTask = configureSaveTask(clLockFileName, extension)
-        saveTask.mustRunAfter genLockTask, updateLockTask
-
-        configureCommitTask(clLockFileName, saveTask, extension, commitExtension)
-=======
-        SaveLockTask saveTask = configureSaveTask(clLockFileName, lockTask, extension)
+        SaveLockTask saveTask = configureSaveTask(clLockFileName, genLockTask, updateLockTask, extension)
         createDeleteLock(saveTask)
->>>>>>> 4d9783af
 
         // configure global lock only on rootProject
         SaveLockTask globalSave
         String globalLockFileName = project.hasProperty('dependencyLock.globalLockFile') ? project['dependencyLock.globalLockFile'] : null
         if (project == project.rootProject) {
-            GenerateLockTask globalLock = configureGlobalLockTask(globalLockFileName, extension, overrides)
+            GenerateLockTask globalLock = project.tasks.create('generateGlobalLock', GenerateLockTask)
             if (project.hasProperty('dependencyLock.useGeneratedGlobalLock')) {
                 globalLockFileName = globalLock.getDependenciesLock().path
             }
-            globalSave = configureGlobalSaveTask(globalLockFileName, globalLock, extension)
+            configureGlobalLockTask(globalLock, globalLockFileName, extension, overrides)
+            UpdateLockTask globalUpdateLock = project.tasks.create('updateGlobalLock', UpdateLockTask)
+            configureGlobalLockTask(globalUpdateLock, globalLockFileName, extension, overrides)
+            configureUpdateTask(globalUpdateLock, extension)
+            globalSave = configureGlobalSaveTask(globalLockFileName, globalLock, globalUpdateLock, extension)
             createDeleteGlobalLock(globalSave)
         }
 
@@ -107,34 +104,21 @@
             }
         }
 
-<<<<<<< HEAD
+        project.gradle.taskGraph.whenReady { taskGraph ->
             def hasLockingTask = taskGraph.hasTask(genLockTask) || taskGraph.hasTask(updateLockTask)
 
             if (hasLockingTask) {
-=======
-        project.gradle.taskGraph.whenReady { taskGraph ->
-            if (taskGraph.hasTask(lockTask)) {
->>>>>>> 4d9783af
                 project.configurations.all {
                     resolutionStrategy {
                         cacheDynamicVersionsFor 0, 'seconds'
                     }
                 }
-<<<<<<< HEAD
-            }
-
-            if (!hasLockingTask && dependenciesLock.exists() && !shouldIgnoreDependencyLock()) {
-                applyLock(dependenciesLock, overrides)
-            } else if (!shouldIgnoreDependencyLock()) {
-                applyOverrides(overrides)
-=======
                 buildForces.each { String name, Set<?> forces ->
                     project.configurations.findByName(name).resolutionStrategy.forcedModules = forces
                 }
                 if (!shouldIgnoreDependencyLock()) {
                     applyOverrides(overrides)
                 }
->>>>>>> 4d9783af
             }
         }
     }
@@ -180,11 +164,7 @@
         }
     }
 
-<<<<<<< HEAD
-    private SaveLockTask configureSaveTask(String clLockFileName, DependencyLockExtension extension) {
-=======
-    private SaveLockTask configureSaveTask(String lockFileName, GenerateLockTask lockTask, DependencyLockExtension extension) {
->>>>>>> 4d9783af
+    private SaveLockTask configureSaveTask(String lockFileName, GenerateLockTask lockTask, UpdateLockTask updateTask, DependencyLockExtension extension) {
         SaveLockTask saveTask = project.tasks.create('saveLock', SaveLockTask)
         saveTask.doFirst {
             SaveLockTask globalSave = project.rootProject.tasks.findByName('saveGlobalLock')
@@ -193,22 +173,16 @@
             }
         }
         saveTask.conventionMapping.with {
-<<<<<<< HEAD
-            generatedLock = { new File(project.buildDir, clLockFileName ?: extension.lockFile) }
-            outputLock = { new File(project.projectDir, extension.lockFile) }
-        }
-=======
             generatedLock = { lockTask.dependenciesLock }
             outputLock = { new File(project.projectDir, lockFileName ?: extension.lockFile) }
         }
-        configureCommonSaveTask(saveTask, lockTask)
+        configureCommonSaveTask(saveTask, lockTask, updateTask)
 
         saveTask
     }
 
-    private void configureCommonSaveTask(SaveLockTask saveTask, GenerateLockTask lockTask) {
-        saveTask.mustRunAfter lockTask
->>>>>>> 4d9783af
+    private void configureCommonSaveTask(SaveLockTask saveTask, GenerateLockTask lockTask, UpdateLockTask updateTask) {
+        saveTask.mustRunAfter lockTask, updateTask
         saveTask.outputs.upToDateWhen {
             if (saveTask.generatedLock.exists() && saveTask.outputLock.exists()) {
                 saveTask.generatedLock.text == saveTask.outputLock.text
@@ -218,7 +192,7 @@
         }
     }
 
-    private SaveLockTask configureGlobalSaveTask(String globalLockFileName, GenerateLockTask globalLockTask, DependencyLockExtension extension) {
+    private SaveLockTask configureGlobalSaveTask(String globalLockFileName, GenerateLockTask globalLockTask, UpdateLockTask globalUpdateLockTask, DependencyLockExtension extension) {
         SaveLockTask globalSaveTask = project.tasks.create('saveGlobalLock', SaveLockTask)
         globalSaveTask.doFirst {
             project.subprojects.each { Project sub ->
@@ -232,26 +206,18 @@
             generatedLock = { globalLockTask.dependenciesLock }
             outputLock = { new File(project.projectDir, globalLockFileName ?: extension.globalLockFile) }
         }
-        configureCommonSaveTask(globalSaveTask, globalLockTask)
+        configureCommonSaveTask(globalSaveTask, globalLockTask, globalUpdateLockTask)
 
         globalSaveTask
     }
 
-<<<<<<< HEAD
     private GenerateLockTask configureLockTask(GenerateLockTask lockTask, String clLockFileName, DependencyLockExtension extension, Map overrides) {
-=======
-    private GenerateLockTask configureLockTask(String clLockFileName, DependencyLockExtension extension, Map overrideMap) {
-        GenerateLockTask lockTask = project.tasks.create('generateLock', GenerateLockTask)
-        setupLockConventionMapping(lockTask, extension, overrideMap)
->>>>>>> 4d9783af
+        setupLockConventionMapping(lockTask, extension, overrides)
         lockTask.conventionMapping.with {
             dependenciesLock = {
                 new File(project.buildDir, clLockFileName ?: extension.lockFile)
             }
             configurationNames = { extension.configurationNames }
-<<<<<<< HEAD
-            filter = { extension.dependencyFilter }
-=======
         }
 
         lockTask
@@ -259,15 +225,14 @@
 
     private void setupLockConventionMapping(GenerateLockTask task, DependencyLockExtension extension, Map overrideMap) {
         task.conventionMapping.with {
->>>>>>> 4d9783af
             skippedDependencies = { extension.skippedDependencies }
             includeTransitives = { project.hasProperty('dependencyLock.includeTransitives') ? Boolean.parseBoolean(project['dependencyLock.includeTransitives']) : extension.includeTransitives }
+            filter = { extension.dependencyFilter }
             overrides = { overrideMap }
         }
     }
 
-    private GenerateLockTask configureGlobalLockTask(String globalLockFileName, DependencyLockExtension extension, Map overrides) {
-        GenerateLockTask globalLockTask = project.tasks.create('generateGlobalLock', GenerateLockTask)
+    private GenerateLockTask configureGlobalLockTask(GenerateLockTask globalLockTask, String globalLockFileName, DependencyLockExtension extension, Map overrides) {
         setupLockConventionMapping(globalLockTask, extension, overrides)
         globalLockTask.doFirst {
             project.subprojects.each { sub -> sub.repositories.each { repo -> project.repositories.add(repo) } }
