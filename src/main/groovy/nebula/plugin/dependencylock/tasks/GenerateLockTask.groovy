--- conflicted
+++ resolved
@@ -22,14 +22,10 @@
 import org.gradle.api.tasks.TaskAction
 
 class GenerateLockTask extends AbstractLockTask {
-<<<<<<< HEAD
-    String description = 'Create a lock file in build/<specified name>'
-    Closure filter = { group, name, version -> true }
-=======
     String description = 'Create a lock file in build/<configured name>'
     Collection<Configuration> configurations = []
->>>>>>> 4d9783af
     Set<String> configurationNames
+    Closure filter = { group, name, version -> true }
     Set<String> skippedDependencies = []
     File dependenciesLock
     Map overrides
@@ -44,16 +40,11 @@
 
     private readDependenciesFromConfigurations(Collection<Configuration> confs) {
         def deps = [:].withDefault { [transitive: [] as Set, firstLevelTransitive: [] as Set, childrenVisited: false] }
-<<<<<<< HEAD
-        def confs = getConfigurationNames().collect { project.configurations.getByName(it) }
 
         // Peers are all the projects in the build to which this plugin has been applied.
-=======
->>>>>>> 4d9783af
         def peers = project.rootProject.allprojects.collect { new LockKey(group: it.group, artifact: it.name) }
 
         confs.each { Configuration configuration ->
-
             // Capture the version of each dependency as requested in the build script for reference.
             def externalDependencies = configuration.allDependencies.withType(ExternalDependency)
             def filteredExternalDependencies = externalDependencies.findAll { Dependency dependency ->
