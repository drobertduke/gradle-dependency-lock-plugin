/*
 * Copyright 2014 Netflix, Inc.
 *
 * Licensed under the Apache License, Version 2.0 (the "License");
 * you may not use this file except in compliance with the License.
 * You may obtain a copy of the License at
 *
 *     http://www.apache.org/licenses/LICENSE-2.0
 *
 * Unless required by applicable law or agreed to in writing, software
 * distributed under the License is distributed on an "AS IS" BASIS,
 * WITHOUT WARRANTIES OR CONDITIONS OF ANY KIND, either express or implied.
 * See the License for the specific language governing permissions and
 * limitations under the License.
 */
package nebula.plugin.dependencylock

class DependencyLockExtension {
    String lockFile = 'dependencies.lock'
<<<<<<< HEAD
    Set<String> configurationNames = ['testRuntime'] as Set
    Closure dependencyFilter = { String group, String name, String version -> true }
    Set<String> updateDependencies = [] as Set
=======
    String globalLockFile = 'global.lock'
    Set<String> configurationNames = [] as Set
>>>>>>> 4d9783af
    Set<String> skippedDependencies = [] as Set
    boolean includeTransitives = false
}<|MERGE_RESOLUTION|>--- conflicted
+++ resolved
@@ -17,14 +17,10 @@
 
 class DependencyLockExtension {
     String lockFile = 'dependencies.lock'
-<<<<<<< HEAD
-    Set<String> configurationNames = ['testRuntime'] as Set
+	String globalLockFile = 'global.lock'
+    Set<String> configurationNames = [] as Set
     Closure dependencyFilter = { String group, String name, String version -> true }
     Set<String> updateDependencies = [] as Set
-=======
-    String globalLockFile = 'global.lock'
-    Set<String> configurationNames = [] as Set
->>>>>>> 4d9783af
     Set<String> skippedDependencies = [] as Set
     boolean includeTransitives = false
 }