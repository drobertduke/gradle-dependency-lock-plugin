--- conflicted
+++ resolved
@@ -34,12 +34,8 @@
 }
 
 dependencies {
-<<<<<<< HEAD
+    compile 'com.netflix.nebula:gradle-scm-plugin:1.12.+'
     testCompile 'com.netflix.nebula:nebula-test:1.12.+'
-=======
-    compile 'com.netflix.nebula:gradle-scm-plugin:1.11.+'
-    testCompile 'com.netflix.nebula:nebula-test:1.11.+'
-    testCompile 'com.netflix.nebula:gradle-git-scm-plugin:1.11.+'
+    testCompile 'com.netflix.nebula:gradle-git-scm-plugin:1.12.+'
     testCompile 'org.ajoberstar:grgit:0.+'
->>>>>>> e4c5f91e
 }