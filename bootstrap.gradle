--- conflicted
+++ resolved
@@ -51,14 +51,10 @@
 dependencies {
     compile gradleApi()
     compile localGroovy()
-<<<<<<< HEAD
-    testCompile 'com.netflix.nebula:nebula-test:1.12.0'
-=======
-    compile 'com.netflix.nebula:gradle-scm-plugin:1.11.0-SNAPSHOT'
-    testCompile 'com.netflix.nebula:nebula-test:1.11.0-SNAPSHOT'
-    testCompile 'com.netflix.nebula:gradle-git-scm-plugin:1.11.0-SNAPSHOT'
+    compile 'com.netflix.nebula:gradle-scm-plugin:1.12.0-SNAPSHOT'
+    testCompile 'com.netflix.nebula:nebula-test:1.12.0-SNAPSHOT'
+    testCompile 'com.netflix.nebula:gradle-git-scm-plugin:1.12.0-SNAPSHOT'
     testCompile 'org.ajoberstar:grgit:0.2.2'
->>>>>>> e4c5f91e
 }
 
 task createWrapper(type: Wrapper) {
